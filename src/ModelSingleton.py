import numpy as np
import pandas as pd
import logging
from transformers import AutoTokenizer, AutoModel
from nemo.collections.nlp.models import TokenClassificationModel
from scipy.spatial.distance import cdist

from src.utils.SAPRedis import RedisMemory
from src.utils.tokenizer import tokenizer
from src.utils.SAPElastic import SAPElastic
import yaml


logger = logging.Logger("gunicorn.error")

class WindowOverflowError(Exception):
    pass

class ModelNotFoundError(Exception):
    pass


class ModelWrapper:
    """ Inherit this class and do any model intialization here"""
    def __init__(self):
        pass

    def __call__(self, query_text):
        """ Make a call to initialized model's Predict function"""
        raise NotImplementedError("Call to wrapped model is required")


class TokenClassificationModelWrapper(ModelWrapper):
    def __init__(self, model_path):
        """ Initializes NLP Model
        :param model_path: Path to model to load
        """
        super(TokenClassificationModelWrapper, self).__init__()
        self.model = TokenClassificationModel.restore_from(model_path)

    def _get_token_length(self, text):
        """Return the length in tokens as understood by the model's own internal
        tokenizer.
        """
        tokens = self.model.tokenizer.text_to_tokens(text)
        return len(tokens)

    def sliding_window(self, text, window_size=512):
        """
        Tokenize original query into smaller chunks that the model is able to process
        :param text: Text to split up
        :param window_size: Max token size to split
        :return: Array of split text
        """
        sentences = tokenizer.tokenize(text)
        window_end = False
        current_index = 0

        # Tracks how many split sentences have been added to chunks overall.
        splitted = 0
        while not window_end:
            current_token_length = 0
            current_string = ""
            for index, sentence in enumerate(sentences[current_index:]):
                sentence_token_length = self._get_token_length(sentence)
                if sentence_token_length >= window_size:
                    raise WindowOverflowError(
                        f"string {current_string} cannot be subdivided "
                        f"further but is long than "
                        f"window_size {window_size}.")
                if current_token_length + sentence_token_length >= window_size:
                    # New sentence would make the chunk too long. Yield the
                    # existing chunk and start a new chunk.
                    logger.debug("sliding_window: Returning %d tokens: %s",
                                 current_token_length, current_string)
                    yield current_string
                    current_string = ""
                    current_token_length = 0
                    current_index += index
                    break

                # We can add the next sentence without going over the window, so
                # we do so.
                logger.debug("sliding_window: Adding %d tokens to chunk: %s",
                             sentence_token_length, sentence)
                current_string += sentence
                current_token_length += sentence_token_length
                splitted += 1

            if splitted == len(sentences):
                # we've reached the end of the text buffer. Spit out whatever
                # remains.
                logger.debug("Reached end of text input, returning %s",
                             current_string)
                window_end = True
                yield current_string

    def _pubannotate(self, q, inferred):
        queries = [q.strip().split() for q in q]
        ids_to_labels = {v: k for k, v in self.model._cfg.label_ids.items()}
        start_idx = 0
        end_idx = 0
        denotations = []
        for query in queries:
            end_idx += len(query)
            # extract predictions for the current query from the list of all predictions
            preds = inferred[start_idx:end_idx]
            start_idx = end_idx
            for j, word in enumerate(query):
                # strip out the punctuation to attach the entity tag to the word not to a punctuation mark
                # that follows the word
                if not word[-1].isalpha():
                    word = word[:-1]
                pad = 0 if j == 0 else 1
                span_start = len(' '.join(query[:j])) + pad
                span_end = span_start + len(word)

                label = ids_to_labels[preds[j]]

                is_not_pad_label = (label != self.model._cfg.dataset.pad_label and label != '0')

                if not is_not_pad_label:
                    # For things like fitness to practice where model labels it as fitness[B-biolink:NamedThing] to[0] practice[I-biolink:NamedThing]
                    # @TODO: investigate why [ De no ##vo ma ##li ##gna ##ncy following re ##nal transplant ##ation ] would return I-biolink without a B-
                    if len(denotations) and j + 1 < len(query) and ids_to_labels[preds[j + 1]].startswith('I-'):
                        denotations[-1]['text'] += " " + word
                else:
                    if label.startswith('I-') and len(denotations):
                        denotations[-1]['span']['end'] = span_end
                        denotations[-1]['text'] += " " + word
                    else:
                        label = label.replace('B-', '').replace('I-', '')
                        denotation = {
                            'id': f'I{j}-',
                            'span': {
                                'begin': span_start,
                                'end': span_end
                            },
                            'obj': label,
                            'text': word
                        }
                        denotations.append(denotation)
        return {
            'text': ''.join(q),
            'denotations': denotations
        }

    def __add_predictions(
            self, queries, batch_size: int = 32
    ):
        """
        Add predicted token labels to the queries. Use this method for debugging and prototyping.
        Args:
            queries: text
            batch_size: batch size to use during inference.
        Returns:
            result: text with added entities
        """
        inferred = self.model._infer(queries, batch_size)
        return self._pubannotate(queries, inferred)

    @staticmethod
    def _merge_pub_annotator_annotations(annotations):
        result = {
            "text": "",
            "denotations": []
        }
        for index, a in enumerate(annotations):
            if index == 0:
                result = a
                continue
            offset = len(result['text'])
            denotations = a['denotations']
            new_denotations = [{
                'id': span['id'] + f'{index}',
                'span': {
                    'begin': span['span']['begin'] + offset,
                    'end': span['span']['end'] + offset
                },
                'obj': span['obj'],
                'text': span['text']
            } for span in denotations]
            result['text'] += a['text']
            result['denotations'] += new_denotations
        return result

<<<<<<< HEAD
    async def __call__(self, query_text):
=======
    def __call__(self, query_text, *args, **kwargs):
>>>>>>> 543386b6
        """ Runs prediction on text"""
        try:
            queries = [x for x in self.sliding_window(query_text, 100)]
            all_predictions = [self.__add_predictions([x]) for x in queries]
            return self._merge_pub_annotator_annotations(all_predictions)
        except Exception as E:
            raise E
        finally:
            # reset the model, recover
            self.model.train(mode=self.model.training)


class TokenClassificationModelWrapperMock(ModelWrapper):
    def __init__(self, model_path):
        """ Initializes NLP Model"""
        print('hey')

    def __call__(self, query_text):
        """ Runs prediction on text"""
        return ['woop']


class SapbertModelWrapper(ModelWrapper):
    """
        host: "http://localhost:9200"
    username: "elastic"
    password: ""
    index: "sap_index"
    """
    def __init__(self, model_path, connection_config, backend='redis'):
        """ Initializes NLP Model"""
        super(SapbertModelWrapper, self).__init__()
        self.tokenizer = AutoTokenizer.from_pretrained(model_path)
        self.model = AutoModel.from_pretrained(model_path).cuda(0)
        if backend == 'redis':
            self.storage_client = RedisMemory(
                **connection_config
            )

    async def __call__(self, query_text, count=10, similarity="cosine", bl_type=""):
        """ Runs prediction on text"""
        toks = self.tokenizer.batch_encode_plus([query_text], padding="max_length", max_length=25, truncation=True,
                                                return_tensors="pt")
        toks_cuda = {}
        for k, v in toks.items():
            toks_cuda[k] = v.cuda(0)
        output = self.model(**toks_cuda)
        cls_rep = output[0][:, 0, :]
        vector = cls_rep.cpu().detach().numpy().tolist()[0]
        logger.info(f"Calculated Vector of {len(vector)} dims,")
        logger.info("sending vector to elasticsearch")
        return await self.storage_client.search(
            query_vector=vector,
            top_n=count,
            bl_type=bl_type,
            algorithm=similarity
        )




class ModelFactory:
    # this is populated by calling load_model
    # it stores instances
    models = {}
    # register classes here
    # when defining wrapper please register here
    # when using the config the class to be used has to be registered here.
    model_classes = {
        "TokenClassificationWrapper": TokenClassificationModelWrapper,
        'SapbertWrapper': SapbertModelWrapper
    }

    def __init__(self):
        pass

    @staticmethod
    def load_model(name, path, model_class, extra_params=None):
        if name in ModelFactory.models.keys():
            logger.info(f"Model {name} already in class skipping initialization")
            return
        else:
            logger.info(f"Initializing model {name}")
            assert issubclass(model_class, ModelWrapper), "Error please provide a subclass type of ModelWrapper"
            # initializes model and makes its prediction a callable
            if extra_params:
                ModelFactory.models[name] = model_class(path, **extra_params)
            else:
                ModelFactory.models[name] = model_class(path)

    @staticmethod
    async def query_model(model_name, query_text, query_count=1, **kwargs):
        if model_name not in ModelFactory.models:
            raise ModelNotFoundError(f"Model {model_name} not found")
        # since we have model as a callable class we can just treat it like a function
        return await ModelFactory.models[model_name](query_text, query_count, **kwargs)

    @staticmethod
    def get_model_names():
        return list(ModelFactory.models.keys())


def init_models(config_file_path):
    """
    Initializes models based on configuration
    :param config_file_path:
    :return:
    """
    with open(config_file_path) as config_stream:
        config = yaml.load(config_stream, Loader=yaml.SafeLoader)
    logger.info(config)
    for model_name in config:
        logger.info(model_name)
        cls = ModelFactory.model_classes.get(config[model_name]['class'], None)
        if cls is None:
            raise ValueError(
                f"model class {config[model_name]['class']} not found please use one of {ModelFactory.model_classes.keys()}, "
                f"Or add your wrapper to ModelFactory.model_classes dictionary")

        path = config[model_name]['path']
        extra_params = None

        if model_name == 'sapbert':
            extra_params = {"connection_config": config[model_name].get('connectionParams', None),
                            "backend": config[model_name]["storage"]}

        ModelFactory.load_model(name=model_name, path=path, model_class=cls, extra_params=extra_params)

        logger.info(f"Loaded {cls} model from {path} as {model_name}")
<|MERGE_RESOLUTION|>--- conflicted
+++ resolved
@@ -183,12 +183,7 @@
             result['text'] += a['text']
             result['denotations'] += new_denotations
         return result
-
-<<<<<<< HEAD
-    async def __call__(self, query_text):
-=======
     def __call__(self, query_text, *args, **kwargs):
->>>>>>> 543386b6
         """ Runs prediction on text"""
         try:
             queries = [x for x in self.sliding_window(query_text, 100)]
